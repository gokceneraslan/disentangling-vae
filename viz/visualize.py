import numpy as np
import os

import torch
from scipy import stats
from torch.autograd import Variable
from torchvision.utils import make_grid, save_image

from utils.datasets import get_background
from viz.latent_traversals import LatentTraverser
from viz.viz_helpers import (reorder_img, read_loss_from_file, add_labels,
                             upsample, make_grid_img)

TRAIN_FILE = "train_losses.log"
DECIMAL_POINTS = 3


class Visualizer():
    def __init__(self, model, dataset, model_dir=None, save_images=True,
                 loss_of_interest='kl_loss_', display_loss_per_dim=False):
        """
        Visualizer is used to generate images of samples, reconstructions,
        latent traversals and so on of the trained model.

        Parameters
        ----------
        model : disvae.vae.VAE

        model_dir : str
            The directory that the model is saved to.

        save_images : bool
            Whether to save images or return a tensor.

        dataset : str
            Name of the dataset.

        loss_of_interest : str
            The loss type (as saved in the log file) to order the latent dimensions by and display (optionally)

        display_loss_per_dim : bool
            if the loss should be included as text next to the corresponding latent dimension images.
        """
        self.model = model
        self.device = next(self.model.parameters()).device
        self.latent_traverser = LatentTraverser(self.model.latent_dim)
        self.save_images = save_images
        self.model_dir = model_dir
        self.dataset = dataset
        self.loss_of_interest = loss_of_interest

    def tensor_gray_scale_to_color(self, input_tensor):
        # input_tensor, consists of gray_scale values and has dimension: latent dim, gray_scale value, x_position, y_position

        size_output = list(input_tensor.size())
        size_output[1] = 3

        black_rgb = [0,0,0]
        white_rgb = [1,1,1]
        min_color = black_rgb # the color that the lowest gray scale value has 
        max_color = white_rgb # the color that the highest gray scale color has
        output = torch.zeros(size_output)
        for latent_dim in range(size_output[0]):
            for y_posn in range(size_output[2]):
                for x_posn in range(size_output[3]):
                    scale_id = input_tensor[latent_dim, 0, x_posn, y_posn]
                    output[latent_dim, 0, x_posn, y_posn] = min_color[0] + (max_color[0]-min_color[0])*scale_id
                    output[latent_dim, 1, x_posn, y_posn] = min_color[1] + (max_color[1]-min_color[1])*scale_id
                    output[latent_dim, 2, x_posn, y_posn] = min_color[2] + (max_color[2]-min_color[2])*scale_id
        return output

    def show_disentanglement_fig2(self, reconstruction_data, latent_sweep_data, heat_map_data,
                                  latent_order=None, heat_map_size=(32, 32), filename='show-disentanglement.png',
                                  size=8, sample_latent_space=None):
        """ Reproduce Figure 2 from Burgess https://arxiv.org/pdf/1804.03599.pdf
            TODO: STILL TO BE IMPLEMENTED
        """

        # === get reconstruction === #
        self.save_images = False
        orig_rec_tensor = self.reconstruction_comparisons(reconstruction_data, size=(8, 8), exclude_original=False, exclude_recon=False, color_flag = True)
        orig_rec_tensor_color = self.tensor_gray_scale_to_color(input_tensor=orig_rec_tensor)

        # === get heatmaps === #
        # self.save_images = True
        # _ = self.generate_heat_maps(heat_map_data, latent_order=None, heat_map_size=(32, 32), filename='imgs/heatmap.png')
        self.save_images = False
        loss_list = read_loss_from_file(os.path.join(self.model_dir, TRAIN_FILE), loss_to_fetch=self.loss_of_interest)
        _, heat_map = self.generate_heat_maps(heat_map_data, latent_order=None, heat_map_size=(32, 32))
        print(len(heat_map),type(heat_map))
        heat_map = self.reorder_traversals(list_to_reorder=heat_map, reorder_by_list=loss_list)
        print(len(heat_map),type(heat_map))
        heat_map_np = np.array(heat_map)
        upsampled_heat_map = torch.tensor(upsample(input_data=heat_map_np, scale_factor=2,colour_flag=True))

        # === all latent traversals === #
        self.save_images = False
        # _, latent_traversals_map_gray_scale = self.all_latent_traversals(sample_latent_space=None, size=8)
        _, latent_traversals_map_gray_scale = self.prior_traversal(reorder_latent_dims=True)


        latent_traversals_map_colour = self.tensor_gray_scale_to_color(input_tensor=latent_traversals_map_gray_scale)
        self.save_images = True

        # combine all images in the right order
        nr_imgs_per_latent = size
        combined_torch = orig_rec_tensor_color
        # reorder_latent_dims=True
        # if reorder_latent_dims:
        #     loss_list = read_loss_from_file(os.path.join(self.model_dir, TRAIN_FILE), loss_to_fetch=self.loss_of_interest)
        #     latent_traversals_map_colour = [
        #             latent_sample for _, latent_sample in sorted(zip(loss_list, latent_traversals_map_colour), reverse=True)
        #         ]
        #     upsampled_heat_map = [
        #             latent_sample for _, latent_sample in sorted(zip(loss_list, upsampled_heat_map), reverse=True)
        #         ]
        #     latent_traversals_map_colour = torch.stack(latent_traversals_map_colour)
        #     upsampled_heat_map = torch.stack(upsampled_heat_map)
            # _, latent_traversals_map_colour = sorted(zip(loss_list, latent_traversals_map_colour), reverse=True)
            # _, upsampled_heat_map = sorted(zip(loss_list, upsampled_heat_map), reverse=True)

        for i in range(0, self.model.latent_dim):
            combined_torch = torch.cat((combined_torch, latent_traversals_map_colour[nr_imgs_per_latent * i:nr_imgs_per_latent * (i + 1), :, :, :].float()))
            combined_torch = torch.cat((combined_torch, upsampled_heat_map[i:i + 1, :, :, :].float()))

        # === save === #
        self.save_images = True
        if self.save_images:
            save_image(combined_torch.data, filename=filename, nrow=size+1, pad_value=(1 - get_background(self.dataset)))
            return combined_torch
        else:
            return make_grid(combined_torch.data, nrow=size, pad_value=(1 - get_background(reconstruction_data)))

        #output = self.recon_and_traverse_all(latent_sweep_data, filename='imgs/recon_and_traverse.png')
        return output 

        # Plot reconstructions in test mode, i.e. without sampling from latent
        self.model.eval()
        # Pass data through VAE to obtain reconstruction
        with torch.no_grad():
            input_data = reconstruction_data.to(self.device)
            sample_recon, _, _ = self.model(input_data)
        self.model.train()

        # Upper half of plot will contain data, bottom half will contain
        # reconstructions of the original image
        num_images = 9
        originals = input_data.cpu()
        reconstructions = sample_recon.view(-1, *self.model.img_size).cpu()
        # Upper half of plot will contain data, bottom half will contain
        # reconstructions of the original image
        num_images = 9
        originals = input_data.cpu()
        reconstructions = sample_recon.view(-1, *self.model.img_size).cpu()
        # If there are fewer num_exampleses given than spaces available in grid,
        # augment with blank images
        num_examples = originals.size()[0]
        if num_images > num_examples:
            blank_images = torch.zeros((num_images - num_examples,) + originals.size()[1:])
            originals = torch.cat([originals, blank_images])
            reconstructions = torch.cat([reconstructions, blank_images])
        comparison = torch.cat([originals, reconstructions])

        # Function: generateheatmap

        # Plot reconstructions in test mode, i.e. without sampling from latent
        self.model.eval()
        # Pass data through VAE to obtain reconstruction
        with torch.no_grad():
            input_data = heat_map_data.to(self.device)
            sample_heat_map = self.model.sample_latent(input_data)
            # means = latent_dist[1]

            heat_map_height = heat_map_size[0]
            heat_map_width = heat_map_size[1]
            num_latent_dims = sample_heat_map.shape[1]

            heat_map = torch.zeros([num_latent_dims, 1, heat_map_height, heat_map_width])

            for latent_dim in range(num_latent_dims):
                for y_posn in range(heat_map_width):
                    for x_posn in range(heat_map_height):
                        heat_map[latent_dim, 0, x_posn, y_posn] = sample_heat_map[heat_map_width * y_posn + x_posn, latent_dim]

            if latent_order is not None:
                # Reorder latent samples by average KL
                heat_map = [
                    latent_sample for _, latent_sample in sorted(zip(latent_order, heat_map), reverse=True)
                ]
            heat_map_np = np.array(heat_map)
            upsampled_heat_map = torch.tensor(upsample(input_data=heat_map_np, scale_factor=2))

        # Function: all_latent_traversals
        # Plot reconstructions in test mode, i.e. without sampling from latent
        self.model.eval()
        # Pass data through VAE to obtain reconstruction
        with torch.no_grad():
            input_data = latent_sweep_data.to(self.device)
            sample = self.model.sample_latent(input_data)
        # means = latent_dist[1]

        avg_kl_list = read_avg_kl_from_file(os.path.join(self.model_dir, TRAIN_FILE), self.model.latent_dim)

        # Perform line traversal of every latent
        latent_samples = []
        for idx in range(self.model.latent_dim):
            latent_samples.append(self.latent_traverser.traverse_line(idx=idx,
                                                                      size=size,
                                                                      sample_latent_space=None))
        latent_samples = [
            latent_sample for _, latent_sample in sorted(zip(avg_kl_list, latent_samples), reverse=True)
        ]

        sorted_avg_kl_list = [
            round(float(avg_kl_sample), 3) for avg_kl_sample, _ in sorted(zip(avg_kl_list, latent_samples), reverse=True)
        ]

        # Decode samples
        generated = self._decode_latents(torch.cat(latent_samples, dim=0))

        list_heat_map = []
        for i in range(0, self.model.latent_dim):
            list_heat_map.append(upsampled_heat_map[i, 0, :, :])

        heat_map_sorted = [
            list_heat_map for _, list_heat_map in sorted(zip(avg_kl_list, list_heat_map), reverse=True)
        ]

        new_torch = torch.tensor(np.zeros((self.model.latent_dim, 1, 64, 64)))
        for i in range(0, self.model.latent_dim):
            new_torch[i, 0, :, :] = heat_map_sorted[i]
        nr_imgs_per_latent = size

        # combine all images in the right order
        combined_torch = comparison
        for i in range(0, self.model.latent_dim):
            combined_torch = torch.cat((combined_torch, generated[nr_imgs_per_latent * i:nr_imgs_per_latent * (i + 1), :, :, :].float()))
            combined_torch = torch.cat((combined_torch, new_torch[i:i + 1, :, :, :].float()))

        traversal_images_with_text = add_labels('KL', combined_torch, size + 1, sorted_avg_kl_list, self.dataset)

        if self.save_images:
            traversal_images_with_text.save(filename)
            return avg_kl_list
        else:
            return make_grid(combined_torch.data, nrow=size, pad_value=(1 - get_background(self.dataset)))

    def generate_heat_maps(self, data, reorder=False, heat_map_size=(32, 32), file_name='heatmap.png'):
        """
        Generates heat maps of the mean of each latent dimension in the model. The spites are
        assumed to be in order, therefore no information about (x,y) positions is required.

        Parameters
        ----------
        data : torch.Tensor
            Data to be used to generate the heat maps. Shape (N, C, H, W)

        reorder : bool
            If the heat maps should be reordered by descending loss

        heat_map_size : tuple of ints
            Size of grid on which heat map will be plotted.

        filename : String
            The name of the file you want the heat maps to be saved as.
            Note that a suffix of -* will be used to denote the latent dimension number.
        """
        # Plot reconstructions in test mode, i.e. without sampling from latent
        self.model.eval()
        # Pass data through VAE to obtain reconstruction
        with torch.no_grad():
            input_data = data.to(self.device)
            sample = self.model.sample_latent(input_data)

            heat_map_height = heat_map_size[0]
            heat_map_width = heat_map_size[1]
            num_latent_dims = sample.shape[1]

            heat_map_gray_scale = torch.zeros([num_latent_dims, 1, heat_map_height, heat_map_width])
            for latent_dim in range(num_latent_dims):
                for y_posn in range(heat_map_width):
                    for x_posn in range(heat_map_height):
                        heat_map_gray_scale[latent_dim, 0, x_posn, y_posn] = sample[heat_map_width * y_posn + x_posn, latent_dim]
            

            red_rgb = [1,0,0]
            blue_rgb = [0,0,1]
            min_gray = torch.min(heat_map_gray_scale)
            max_gray = torch.max(heat_map_gray_scale)

            heat_map_color = torch.zeros([num_latent_dims, 3, heat_map_height, heat_map_width])
            for latent_dim in range(num_latent_dims):
                for y_posn in range(heat_map_width):
                    for x_posn in range(heat_map_height):
                        scale_id = (heat_map_gray_scale[latent_dim, 0, x_posn, y_posn]-min_gray)/(max_gray-min_gray)
                        heat_map_color[latent_dim, 0, x_posn, y_posn] = red_rgb[0] + (blue_rgb[0]-red_rgb[0])*scale_id
                        heat_map_color[latent_dim, 1, x_posn, y_posn] = red_rgb[1] + (blue_rgb[1]-red_rgb[1])*scale_id
                        heat_map_color[latent_dim, 2, x_posn, y_posn] = red_rgb[2] + (blue_rgb[2]-red_rgb[2])*scale_id


<<<<<<< HEAD
            if latent_order is not None:
                # Reorder latent samples by average KL
                heat_map_color = [
                    latent_sample for _, latent_sample in sorted(zip(latent_order, heat_map_color), reverse=True)
                ]
                heat_map_color_stacked = torch.stack(heat_map_color)
            else:
                heat_map_color_stacked = heat_map_color
            # print(type(heat_map))
            # print(len(heat_map))
            # print(heat_map)
=======
            if reorder:
                num_latent_dims = heat_map.shape[0]
                heat_map_list = [heat_map[i,:,:,:] for i in range(num_latent_dims)]

                loss_list = read_loss_from_file(os.path.join(self.model_dir, TRAIN_FILE), loss_to_fetch=self.loss_of_interest)
                heat_map = self.reorder(list_to_reorder=heat_map_list, reorder_by_list=loss_list)
                heat_map = heat_map[:, None, :, :]

>>>>>>> 2475fae3
            # Normalise between 0 and 1
            # heat_map = (heat_map - torch.min(heat_map)) / (torch.max(heat_map) - torch.min(heat_map))

            if self.save_images:
                save_image(heat_map_color_stacked.data, filename=filename, nrow=1, pad_value=(1 - get_background(self.dataset)))

            else:
                return make_grid(heat_map_color_stacked.data, nrow=latent_dim, pad_value=(1 - get_background(self.dataset))), heat_map_color

    def traverse_posterior(self, data, num_increments=8, reorder_latent_dims=True,
                           display_loss_per_dim=False, file_name='posterior_traversal.png'):
        """
        Take 8 sample images, run them through the decoder, obtain the mean latent
        space vector. With this as the initialisation, traverse each dimension one
        by one to observe what each latent dimension encodes.

        Parameters
        ----------
        data : torch.Tensor
            Data to be reconstructed. Shape (N, C, H, W)

        num_increments : int
            Number of incremental steps to take in the traversal

        reorder_latent_dims : bool
            If the latent dimensions should be reordered or not

        display_loss_per_dim : bool
            If the loss should be included as text next to the corresponding latent dimension images.

        filename : string
            Name of file in which results are stored.
        """
        # Plot reconstructions in test mode, i.e. without sampling from latent
        self.model.eval()
        # Pass data through VAE to obtain reconstruction
        with torch.no_grad():
            input_data = data.to(self.device)
            sample = self.model.sample_latent(input_data)
        decoded_samples = self.all_latent_traversals(sample_latent_space=sample, size=num_increments)
        reorder_latent_dims=True
        if reorder_latent_dims:
            # Reshape into the appropriate form
            (num_images, _, image_width, image_height) = decoded_samples.size()
            num_rows = int(num_images / num_increments)
            decoded_samples = torch.reshape(decoded_samples, (num_rows, num_increments, image_width, image_height))

            loss_list = read_loss_from_file(os.path.join(self.model_dir, TRAIN_FILE), loss_to_fetch=self.loss_of_interest)
            decoded_samples = self.reorder(list_to_reorder=decoded_samples, reorder_by_list=loss_list)

        if display_loss_per_dim:
            sorted_loss_list = [
                    round(float(loss_sample), DECIMAL_POINTS) for loss_sample, _ in sorted(zip(loss_list, decoded_samples), reverse=True)
            ]

            traversal_images_with_text = add_labels(
                            label_name='KL',
                            tensor=decoded_samples,
                            num_rows=num_increments,
                            sorted_list=sorted_loss_list,
                            dataset=self.dataset
                        )
            traversal_images_with_text.save(file_name)

        if self.save_images and not display_loss_per_dim:
            save_image(
                tensor=decoded_samples.data,
                filename=file_name,
                nrow=num_increments,
                pad_value=(1 - get_background(self.dataset))
            )
        else:
            return make_grid_img(
                tensor=decoded_samples.data,
                nrow=num_increments,
                pad_value=(1 - get_background(self.dataset))
            )

    def reorder(self, list_to_reorder, reorder_by_list):
        """ Reorder the latent dimensions which are being traversed according to the reorder_by_list parameter.

        Parameters
        ----------
        list_to_reorder : list
            The list to reorder

        reorder_by_list : list
            A list with which to determine the reordering of list_to_reorder
        """

        latent_samples = [
            latent_sample for _, latent_sample in sorted(zip(reorder_by_list, list_to_reorder), reverse=True)
        ]

        return torch.cat(latent_samples, dim=0)

    def reconstruction_comparisons(self, data, size=(8, 8), file_name='recon_comp.png',
                                   exclude_original=False, exclude_recon=False, color_flag = False):
        """
        Generates reconstructions of data through the model.

        Parameters
        ----------
        data : torch.Tensor
            Data to be reconstructed. Shape (N, C, H, W)

        size : tuple of ints
            Size of grid on which reconstructions will be plotted. The number
            of rows should be even, so that upper half contains true data and
            bottom half contains reconstructions

        filename : string
            Name of file in which results are stored.
        """
        if exclude_original and exclude_recon:
            raise Exception('exclude_original and exclude_recon cannot both be True')
        # Plot reconstructions in test mode, i.e. without sampling from latent
        self.model.eval()
        # Pass data through VAE to obtain reconstruction
        with torch.no_grad():
            input_data = data.to(self.device)
            recon_data, _, _ = self.model(input_data)
        self.model.train()

        # Upper half of plot will contain data, bottom half will contain
        # reconstructions of the original image
        num_images = size[0]
        originals = input_data.cpu()
        reconstructions = recon_data.view(-1, *self.model.img_size).cpu()
        # If there are fewer examples given than spaces available in grid,
        # augment with blank images
        num_examples = originals.size()[0]
        if num_images > num_examples:
            blank_images = torch.zeros((num_images - num_examples,) + originals.size()[1:])
            originals = torch.cat([originals, blank_images])
            reconstructions = torch.cat([reconstructions, blank_images])

        if exclude_original:
            comparison = reconstructions
        if exclude_recon:
            comparison = originals
        if not exclude_original and not exclude_recon:
            # Concatenate images and reconstructions
            comparison = torch.cat([originals, reconstructions])

        if self.save_images:
            save_image(comparison.data,
                       filename=file_name,
                       nrow=size[0],
                       pad_value=(1 - get_background(self.dataset)))
        else:
            return comparison


    def generate_samples(self, size=(8, 8), file_name='samples.png'):
        """
        Generates samples from learned distribution by sampling prior and
        decoding.

        size : tuple of ints
        """
        # Get prior samples from latent distribution
        cached_sample_prior = self.latent_traverser.sample_prior
        self.latent_traverser.sample_prior = True
        prior_samples = self.latent_traverser.traverse_grid(size=size)
        self.latent_traverser.sample_prior = cached_sample_prior

        # Map samples through decoder
        generated = self._decode_latents(prior_samples)

        if self.save_images:
            save_image(generated.data, file_name, nrow=size[1], pad_value=(1 - get_background(self.dataset)))
        else:
            return make_grid_img(generated.data,
                                 nrow=size[1],
                                 pad_value=(1 - get_background(self.dataset)))

    def latent_traversal_line(self, idx=None, size=8,
                              file_name='traversal_line.png'):
        """
        Generates an image traversal through a latent dimension.

        Parameters
        ----------
        See viz.latent_traversals.LatentTraverser.traverse_line for parameter
        documentation.
        """
        # Generate latent traversal
        latent_samples = self.latent_traverser.traverse_line(idx=idx,
                                                             size=size)

        # Map samples through decoder
        generated = self._decode_latents(latent_samples)

        if self.save_images:
            save_image(generated.data, 
                       filename=file_name,
                       nrow=size,
                       pad_value=(1 - get_background(self.dataset)))
        else:
            make_grid_img(generated.data,
                          nrow=size,
                          pad_value=(1 - get_background(self.dataset)))

    def latent_traversal_grid(self, idx=None, axis=None, size=(5, 5),
                              filename='traversal_grid.png'):
        """
        Generates a grid of image traversals through two latent dimensions.

        Parameters
        ----------
        See viz.latent_traversals.LatentTraverser.traverse_grid for parameter
        documentation.
        """
        # Generate latent traversal
        latent_samples = self.latent_traverser.traverse_grid(idx=idx,
                                                             axis=axis,
                                                             size=size)

        # Map samples through decoder
        generated = self._decode_latents(latent_samples)

        if self.save_images:
            save_image(generated.data, filename, nrow=size[1], pad_value=(1 - get_background(self.dataset)))
        else:
            return make_grid_img(generated.data,
                                 nrow=size[1],
                                 pad_value=(1 - get_background(self.dataset)))

    def prior_traversal(self, sample_latent_space=None, reorder_latent_dims=False, num_increments=8, file_name='prior_traversal.png'):
        """ Traverse the latent prior.

            Parameters
            ----------
            sample_latent_space : torch.Tensor or None
                The latent space of a sample which has been processed by the encoder.
                The dimensions are (size, num_latent_dims)

            num_increments : int
                The number of points to include in the traversal of a latent dimension.

            file_name : str
                The name of the output file.

            reorder_latent_dims : bool
                If the latent dimensions should be reordered or not
        """
        decoded_traversal = self.all_latent_traversals(
            sample_latent_space=sample_latent_space,
            size=num_increments
            )

        if reorder_latent_dims:
            # Reshape into the appropriate form
            (num_images, num_channels, image_width, image_height) = decoded_traversal.size()
            num_rows = int(num_images / num_increments)
            decoded_traversal = torch.reshape(decoded_traversal, (num_rows, num_increments, num_channels, image_width, image_height))

            loss_list = read_loss_from_file(os.path.join(self.model_dir, TRAIN_FILE), loss_to_fetch=self.loss_of_interest)
            decoded_traversal = self.reorder(list_to_reorder=decoded_traversal, reorder_by_list=loss_list)

        if self.save_images:
            save_image(
                tensor=decoded_traversal.data,
                filename=file_name,
                nrow=num_increments,
                pad_value=(1 - get_background(self.dataset))
            )
        else:
            return make_grid_img(
                tensor=decoded_traversal.data,
                filename=file_name,
                nrow=num_increments,
                pad_value=(1 - get_background(self.dataset))
            ), decoded_traversal

    def all_latent_traversals(self, sample_latent_space=None, size=8):
        """
        Traverses all latent dimensions one by one and plots a grid of images
        where each row corresponds to a latent traversal of one latent
        dimension.

        Parameters
        ----------
        sample_latent_space : torch.Tensor or None
            The latent space of a sample which has been processed by the encoder.
            The dimensions are (size, num_latent_dims)

        size : int
            Number of samples for each latent traversal.
        """
        latent_samples = []
        # Perform line traversal of every latent
        for idx in range(self.model.latent_dim):
            latent_samples.append(self.latent_traverser.traverse_line(idx=idx,
                                                                      size=size,
                                                                      sample_latent_space=sample_latent_space))
        # Decode samples
        decoded_samples = self._decode_latents(torch.cat(latent_samples, dim=0))
        if self.save_images:
            return decoded_samples
        else:
            return make_grid_img(decoded_samples.data,
                                 nrow=size,
                                 pad_value=(1 - get_background(self.dataset))), decoded_samples

    def _decode_latents(self, latent_samples):
        """
        Decodes latent samples into images.

        Parameters
        ----------
        latent_samples : torch.autograd.Variable
            Samples from latent distribution. Shape (N, L) where L is dimension
            of latent distribution.
        """
        latent_samples = latent_samples.to(self.device)
        return self.model.decoder(latent_samples).cpu()<|MERGE_RESOLUTION|>--- conflicted
+++ resolved
@@ -298,19 +298,6 @@
                         heat_map_color[latent_dim, 2, x_posn, y_posn] = red_rgb[2] + (blue_rgb[2]-red_rgb[2])*scale_id
 
 
-<<<<<<< HEAD
-            if latent_order is not None:
-                # Reorder latent samples by average KL
-                heat_map_color = [
-                    latent_sample for _, latent_sample in sorted(zip(latent_order, heat_map_color), reverse=True)
-                ]
-                heat_map_color_stacked = torch.stack(heat_map_color)
-            else:
-                heat_map_color_stacked = heat_map_color
-            # print(type(heat_map))
-            # print(len(heat_map))
-            # print(heat_map)
-=======
             if reorder:
                 num_latent_dims = heat_map.shape[0]
                 heat_map_list = [heat_map[i,:,:,:] for i in range(num_latent_dims)]
@@ -319,7 +306,6 @@
                 heat_map = self.reorder(list_to_reorder=heat_map_list, reorder_by_list=loss_list)
                 heat_map = heat_map[:, None, :, :]
 
->>>>>>> 2475fae3
             # Normalise between 0 and 1
             # heat_map = (heat_map - torch.min(heat_map)) / (torch.max(heat_map) - torch.min(heat_map))
 
