--- conflicted
+++ resolved
@@ -100,12 +100,7 @@
     traversal_images_with_text.paste(all_traversal_im, (0, 0))
 
     # Add KL text alongside each row
-<<<<<<< HEAD
-    # fraction_x = 1 / mult_x + 0.050
-    fraction_x = 1 / len(sorted_list) + 0.050
-=======
     fraction_x = 1 / mult_x + 0.005
->>>>>>> baaf3656
     text_list = ['orig', 'recon']
     fnt = ImageFont.truetype('Pillow/Tests/fonts/FreeMono.ttf', 20)
     draw = ImageDraw.Draw(traversal_images_with_text)
@@ -127,16 +122,12 @@
     return traversal_images_with_text   
 
 
-<<<<<<< HEAD
 def upsample(input_data, scale_factor, colour_flag=False):
 
-    # dubplicate
-=======
-def upsample(input_data, scale_factor):
     """ TODO: Bart add Docstring - I don't really know what this is
     """
     # duplicate
->>>>>>> baaf3656
+
     new_array = np.zeros((input_data.shape[0], input_data.shape[1], input_data.shape[2] * scale_factor, input_data.shape[3] * scale_factor))
     for latent_dim in range(0, input_data.shape[0]):
         for x in range(0, input_data.shape[2]):
