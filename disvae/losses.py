--- conflicted
+++ resolved
@@ -2,10 +2,6 @@
 Module containing all vae losses.
 """
 import abc
-<<<<<<< HEAD
-=======
-
->>>>>>> a0bdaa2e
 import torch
 from torch.nn import functional as F
 
@@ -327,9 +323,7 @@
     if storer is not None:
         storer['kl_loss'].append(total_kl.item())
         for i in range(latent_dim):
-<<<<<<< HEAD
-            storer['kl_loss_' + str(i)].append(latent_kl[i].item())
-
+            storer['kl_loss_' + str(i)] += latent_kl[i].item()
     return total_kl
 
 
@@ -359,8 +353,4 @@
             pi = torch.randperm(batch_size)
             perm[j, :, z] = latent_dist[j, pi, z]
 
-    return perm
-=======
-            storer['kl_loss_' + str(i)] += latent_kl[i].item()
-    return total_kl
->>>>>>> a0bdaa2e
+    return perm