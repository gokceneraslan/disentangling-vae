"""
Module containing all vae losses.
"""
import abc
import math

import torch
from torch.nn import functional as F
from torch import optim

from .discriminator import Discriminator
from disvae.utils.math import (log_density_gaussian, log_importance_weight_matrix,
                               matrix_log_density_gaussian)


LOSSES = ["VAE", "betaH", "betaB", "factor", "batchTC"]
RECON_DIST = ["bernoulli", "laplace", "gaussian"]


# TO-DO: clean n_data and device
def get_loss_f(loss_name, **kwargs_parse):
    """Return the correct loss function given the argparse arguments."""
    kwargs_all = dict(rec_dist=kwargs_parse["rec_dist"],
                      steps_anneal=kwargs_parse["reg_anneal"])
    if loss_name == "betaH":
        return BetaHLoss(beta=kwargs_parse["betaH_B"], **kwargs_all)
    elif loss_name == "VAE":
        return BetaHLoss(beta=1, **kwargs_all)
    elif loss_name == "betaB":
        return BetaBLoss(C_init=kwargs_parse["betaB_initC"],
                         C_fin=kwargs_parse["betaB_finC"],
                         gamma=kwargs_parse["betaB_G"],
                         **kwargs_all)
    elif loss_name == "factor":
        return FactorKLoss(kwargs_parse["device"],
                           kwargs_parse["n_data"],
                           gamma=kwargs_parse["factor_G"],
                           is_mutual_info=not kwargs_parse["no_mutual_info"],
                           disc_kwargs=dict(latent_dim=kwargs_parse["latent_dim"]),
                           **kwargs_all)
    elif loss_name == "batchTC":
        return BatchTCLoss(kwargs_parse["n_data"],
                           alpha=kwargs_parse["batchTC_A"],
                           beta=kwargs_parse["batchTC_B"],
                           gamma=kwargs_parse["batchTC_G"],
                           **kwargs_all)
    else:
        assert loss_name not in LOSSES
        raise ValueError("Uknown loss : {}".format(loss_name))


class BaseLoss(abc.ABC):
    """
    Base class for losses.

    Parameters
    ----------
    record_loss_every: int, optional
        Every how many steps to recorsd the loss.

    rec_dist: {"bernoulli", "gaussian", "laplace"}, optional
        Reconstruction distribution istribution of the likelihood on the each pixel.
        Implicitely defines the reconstruction loss. Bernoulli corresponds to a
        binary cross entropy (bse), Gaussian corresponds to MSE, Laplace
        corresponds to L1.

    steps_anneal: nool, optional
        Number of annealing steps where gradually adding the regularisation.
    """

    def __init__(self, record_loss_every=50, rec_dist="bernoulli", steps_anneal=0):
        self.n_train_steps = 0
        self.record_loss_every = record_loss_every
        self.rec_dist = rec_dist
        self.steps_anneal = steps_anneal

    @abc.abstractmethod
    def __call__(self, data, recon_data, latent_dist, is_train, storer, **kwargs):
        """
        Calculates loss for a batch of data.

        Parameters
        ----------
        data : torch.Tensor
            Input data (e.g. batch of images). Shape : (batch_size, n_chan,
            height, width).

        recon_data : torch.Tensor
            Reconstructed data. Shape : (batch_size, n_chan, height, width).

        latent_dist : tuple of torch.tensor
            sufficient statistics of the latent dimension. E.g. for gaussian
            (mean, log_var) each of shape : (batch_size, latent_dim).

        is_train : bool
            Whether currently in train mode.

        storer : dict
            Dictionary in which to store important variables for vizualisation.

        kwargs:
            Loss specific arguments
        """

    def _pre_call(self, is_train, storer):
        if is_train:
            self.n_train_steps += 1

        if not is_train or self.n_train_steps % self.record_loss_every == 1:
            storer = storer
        else:
            storer = None

        return storer


class BetaHLoss(BaseLoss):
    """
    Compute the Beta-VAE loss as in [1]

    Parameters
    ----------
    beta : float, optional
        Weight of the kl divergence.

    kwargs:
        Additional arguments for `BaseLoss`, e.g. rec_dist`.

    References
    ----------
        [1] Higgins, Irina, et al. "beta-vae: Learning basic visual concepts with
        a constrained variational framework." (2016).
    """

    def __init__(self, beta=4, **kwargs):
        super().__init__(**kwargs)
        self.beta = beta

    def __call__(self, data, recon_data, latent_dist, is_train, storer, **kwargs):
        storer = self._pre_call(is_train, storer)

        rec_loss = _reconstruction_loss(data, recon_data,
                                        storer=storer,
                                        distribution=self.rec_dist)
        kl_loss = _kl_normal_loss(*latent_dist, storer)
        anneal_reg = (linear_annealing(0, 1, self.n_train_steps, self.steps_anneal)
                      if is_train else 1)
        loss = rec_loss + anneal_reg * (self.beta * kl_loss)

        if storer is not None:
            storer['loss'].append(loss.item())

        return loss


class BetaBLoss(BaseLoss):
    """
    Compute the Beta-VAE loss as in [1]

    Parameters
    ----------
    C_init : float, optional
        Starting annealed capacity C.

    C_fin : float, optional
        Final annealed capacity C.

    gamma : float, optional
        Weight of the KL divergence term.

    kwargs:
        Additional arguments for `BaseLoss`, e.g. rec_dist`.

    References
    ----------
        [1] Burgess, Christopher P., et al. "Understanding disentangling in
        $\beta$-VAE." arXiv preprint arXiv:1804.03599 (2018).
    """

    def __init__(self, C_init=0., C_fin=5., gamma=30., **kwargs):
        super().__init__(**kwargs)
        self.gamma = gamma
        self.C_init = C_init
        self.C_fin = C_fin

    def __call__(self, data, recon_data, latent_dist, is_train, storer, **kwargs):
        storer = self._pre_call(is_train, storer)

        rec_loss = _reconstruction_loss(data, recon_data,
                                        storer=storer,
                                        distribution=self.rec_dist)
        kl_loss = _kl_normal_loss(*latent_dist, storer)

        C = (linear_annealing(self.C_init, self.C_fin, self.n_train_steps, self.steps_anneal)
             if is_train else self.C_fin)

        loss = rec_loss + self.gamma * (kl_loss - C).abs()

        if storer is not None:
            storer['loss'].append(loss.item())

        return loss


class FactorKLoss(BaseLoss):
    """
    Compute the Factor-VAE loss as per Algorithm 2 of [1]

    Parameters
    ----------
    device : torch.device

    n_data: int, optional
        Number of data in the training set. Required if `is_mutual_info=False`

    gamma : float, optional
        Weight of the TC loss term. `gamma` in the paper.

    is_mutual_info : bool
        whether to include the mutual information term in the loss.

    discriminator : disvae.discriminator.Discriminator

    optimizer_d : torch.optim

    kwargs:
        Additional arguments for `BaseLoss`, e.g. rec_dist`.

    References
    ----------
        [1] Kim, Hyunjik, and Andriy Mnih. "Disentangling by factorising."
        arXiv preprint arXiv:1802.05983 (2018).
    """

    def __init__(self, device,
                 n_data=None,
                 gamma=10.,
                 is_mutual_info=True,
                 disc_kwargs={},
                 optim_kwargs=dict(lr=5e-4, betas=(0.5, 0.9)),
                 **kwargs):
        super().__init__(**kwargs)
        self.gamma = gamma
        self.n_data = n_data
        self.device = device
        self.is_mutual_info = is_mutual_info

        self.discriminator = Discriminator(**disc_kwargs).to(self.device)
        self.optimizer_d = optim.Adam(self.discriminator.parameters(), **optim_kwargs)

    def __call__(self, *args, **kwargs):
        raise ValueError("Use `call_optimize` to also train the discriminator")

    def call_optimize(self, data, model, optimizer, storer):
        storer = self._pre_call(model.training, storer)

        # factor-vae split data into two batches. In the paper they sample 2 batches
        batch_size = data.size(dim=0)
        half_batch_size = batch_size // 2
        data = data.split(half_batch_size)
        data1 = data[0]
        data2 = data[1]

        # Factor VAE Loss
        recon_batch, latent_dist, latent_sample1 = model(data1)
        rec_loss = _reconstruction_loss(data1, recon_batch,
                                        storer=storer,
                                        distribution=self.rec_dist)
        d_z = self.discriminator(latent_sample1)
        # here it would make more sense to use (but doesn't give good results)
        # change sign because sigmoid(-x) = 1 - sigmoid(x)
        #tc_loss = (F.logsigmoid(d_z) - F.logsigmoid(- d_z)).clamp(0).mean()
        tc_loss = (d_z[:, 0:1] - d_z[:, 1:2]).mean()

<<<<<<< HEAD
=======
        # clamping to 0 because TC cannot be negative : TEST
        # change sign because sigmoid(-x) = 1 - sigmoid(x)
        #tc_loss = (F.logsigmoid(d_z) - F.logsigmoid(- d_z)).clamp(0).mean()
        tc_loss = (d_z[:, 0:1] - d_z[:, 1:2]).mean()

        anneal_rec = (linear_annealing(0, 1, self.n_train_steps, self.steps_anneal)
                      if model.training else 1)

        # TODO replace this code with the following commented out code after viz is fixed
        # https://github.com/YannDubs/disentangling-vae/pull/25#issuecomment-473535863
>>>>>>> 51c09fc1
        if self.is_mutual_info:
            # usual factor: as in paper
            gamma = self.gamma
            kl_loss = _kl_normal_loss(*latent_dist, storer)
        else:
            # TODO: test if batchTC a lot worst, if not remove `is_mutual_info` in factorKL
            # testing to remove I[z;x] which corresponds to wassertien AE
            _, log_qz, log_prod_qzi, _ = _get_log_pz_qz_prodzi_qzCx(latent_sample1,
                                                                    latent_dist,
                                                                    half_batch_size,
                                                                    self.n_data)
            dw_kl_loss = (log_prod_qzi - log_qz).mean(dim=0)
            # uses only dw_kl and adds one more TC term => same as using KL
            # but removing the information
            kl_loss = dw_kl_loss
            gamma = self.gamma + 1
            # computing this for storing and comparaison purposes
            _ = _kl_normal_loss(*latent_dist, storer)

        anneal_reg = (linear_annealing(0, 1, self.n_train_steps, self.steps_anneal)
                      if model.training else 1)
        vae_loss = rec_loss + kl_loss + anneal_reg * gamma * tc_loss

        if storer is not None:
            storer['loss'].append(vae_loss.item())
            storer['tc_loss'].append(tc_loss.item())

        if not model.training:
            # don't backprop if evaluating
            return vae_loss

        # Run VAE optimizer
        optimizer.zero_grad()
        vae_loss.backward(retain_graph=True)
        optimizer.step()

        # Discriminator Loss
        # Get second sample of latent distribution
        latent_sample2 = model.sample_latent(data2)
        z_perm = _permute_dims(latent_sample2).detach()
        d_z_perm = self.discriminator(z_perm)

        # Calculate total correlation loss
        ones = torch.ones(half_batch_size, dtype=torch.long, device=self.device)
        zeros = torch.zeros(half_batch_size, dtype=torch.long, device=self.device)
        d_tc_loss = 0.5 * (F.cross_entropy(d_z, zeros) + F.cross_entropy(d_z_perm, ones))
<<<<<<< HEAD
        # would make more sense to use (but doesn't give good results)
        # change sign because sigmoid(-x) = 1 - sigmoid(x)
        #d_tc_loss = - (0.5 * (F.logsigmoid(d_z) + F.logsigmoid(- d_z_perm))).clamp(0).mean()

        # also anneals discriminator if not becomes too god
        d_tc_loss = anneal_reg * d_tc_loss
=======
        # change sign because sigmoid(-x) = 1 - sigmoid(x)
        #d_tc_loss = - (0.5 * (F.logsigmoid(d_z) + F.logsigmoid(- d_z_perm))).clamp(0).mean()
>>>>>>> 51c09fc1

        # Run discriminator optimizer
        self.optimizer_d.zero_grad()
        d_tc_loss.backward()
        self.optimizer_d.step()

        if storer is not None:
            storer['discrim_loss'].append(d_tc_loss.item())

        return vae_loss


class BatchTCLoss(BaseLoss):
    """
    Compute the decomposed KL loss with either minibatch weighted sampling or
    minibatch stratified sampling according to [1]

    Parameters
    ----------
    n_data: int
        Number of data in the training set

    alpha : float
        Weight of the mutual information term.

    beta : float
        Weight of the total correlation term.

    gamma : float
        Weight of the dimension-wise KL term.

    is_mss : bool
        Whether to use minibatch stratified sampling instead of minibatch
        weighted sampling.

    kwargs:
        Additional arguments for `BaseLoss`, e.g. rec_dist`.

    References
    ----------
       [1] Chen, Tian Qi, et al. "Isolating sources of disentanglement in variational
       autoencoders." Advances in Neural Information Processing Systems. 2018.
    """

    def __init__(self, n_data, alpha=1., beta=6., gamma=1., is_mss=True, **kwargs):
        super().__init__(**kwargs)
        self.n_data = n_data
        self.beta = beta
        self.alpha = alpha
        self.gamma = gamma
        self.is_mss = is_mss  # minibatch stratified sampling

    def __call__(self, data, recon_batch, latent_dist, is_train, storer,
                 latent_sample=None):
        storer = self._pre_call(is_train, storer)
        batch_size, latent_dim = latent_sample.shape

        rec_loss = _reconstruction_loss(data, recon_batch,
                                        storer=storer,
                                        distribution=self.rec_dist)
        log_pz, log_qz, log_prod_qzi, log_q_zCx = _get_log_pz_qz_prodzi_qzCx(latent_sample,
                                                                             latent_dist,
                                                                             self.n_data,
                                                                             is_mss=self.is_mss)
        # I[z;x] = KL[q(z,x)||q(x)q(z)] = E_x[KL[q(z|x)||q(z)]]
        mi_loss = (log_q_zCx - log_qz).mean()
        # TC[z] = KL[q(z)||\prod_i z_i]
        tc_loss = (log_qz - log_prod_qzi).mean()
        # dw_kl_loss is KL[q(z)||p(z)] instead of usual KL[q(z|x)||p(z))]
        dw_kl_loss = (log_prod_qzi - log_pz).mean()

        anneal_reg = (linear_annealing(0, 1, self.n_train_steps, self.steps_anneal)
                      if is_train else 1)

        # total loss
        loss = rec_loss + (self.alpha * mi_loss +
                           self.beta * tc_loss +
                           anneal_reg * self.gamma * dw_kl_loss)

        if storer is not None:
            storer['loss'].append(loss.item())
            storer['mi_loss'].append(mi_loss.item())
            storer['tc_loss'].append(tc_loss.item())
            storer['dw_kl_loss'].append(dw_kl_loss.item())
            # computing this for storing and comparaison purposes
            _ = _kl_normal_loss(*latent_dist, storer)

        return loss


def _reconstruction_loss(data, recon_data, distribution="bernoulli", storer=None):
    """
    Calculates the per image reconstruction loss for a batch of data. I.e. negative
    log likelihood.

    Parameters
    ----------
    data : torch.Tensor
        Input data (e.g. batch of images). Shape : (batch_size, n_chan,
        height, width).

    recon_data : torch.Tensor
        Reconstructed data. Shape : (batch_size, n_chan, height, width).

    distribution : {"bernoulli", "gaussian", "laplace"}
        Distribution of the likelihood on the each pixel. Implicitely defines the
        loss Bernoulli corresponds to a binary cross entropy (bse) loss and is the
        most commonly used. It has the issue that it doesn't penalize the same
        way (0.1,0.2) and (0.4,0.5), which might not be optimal. Gaussian
        distribution corresponds to MSE, and is sometimes used, but hard to train
        ecause it ends up focusing only a few pixels that are very wrong. Laplace
        distribution corresponds to L1 solves partially the issue of MSE.

    storer : dict
        Dictionary in which to store important variables for vizualisation.

    Returns
    -------
    loss : torch.Tensor
        Per image cross entropy (i.e. normalized per batch but not pixel and
        channel)
    """
    batch_size, n_chan, height, width = recon_data.size()
    is_colored = n_chan == 3

    if distribution == "bernoulli":
        loss = F.binary_cross_entropy(recon_data, data, reduction="sum")
    elif distribution == "gaussian":
        # loss in [0,255] space but normalized by 255 to not be too big
        loss = F.mse_loss(recon_data * 255, data * 255, reduction="sum") / 255
    elif distribution == "laplace":
        # loss in [0,255] space but normalized by 255 to not be too big but
        # multiply by 255 and divide 255, is the same as not doing anything for L1
        loss = F.l1_loss(recon_data, data, reduction="sum")
        loss = loss * 3  # emperical value to give similar values than bernoulli => use same hyperparam
        loss = loss * (loss != 0)  # masking to avoid nan
    else:
        assert distribution not in RECON_DIST
        raise ValueError("Unkown distribution: {}".format(distribution))

    loss = loss / batch_size

    if storer is not None:
        storer['recon_loss'].append(loss.item())

    return loss


def _kl_normal_loss(mean, logvar, storer=None):
    """
    Calculates the KL divergence between a normal distribution
    with diagonal covariance and a unit normal distribution.

    Parameters
    ----------
    mean : torch.Tensor
        Mean of the normal distribution. Shape (batch_size, latent_dim) where
        D is dimension of distribution.

    logvar : torch.Tensor
        Diagonal log variance of the normal distribution. Shape (batch_size,
        latent_dim)

    storer : dict
        Dictionary in which to store important variables for vizualisation.
    """
    latent_dim = mean.size(1)
    # batch mean of kl for each latent dimension
    latent_kl = 0.5 * (-1 - logvar + mean.pow(2) + logvar.exp()).mean(dim=0)
    total_kl = latent_kl.sum()

    if storer is not None:
        storer['kl_loss'].append(total_kl.item())
        for i in range(latent_dim):
            storer['kl_loss_' + str(i)].append(latent_kl[i].item())

    return total_kl


def _permute_dims(latent_sample):
    """
    Implementation of Algorithm 1 in ref [1]. Randomly permutes the sample from
    q(z) (latent_dist) across the batch for each of the latent dimensions (mean
    and log_var).

    Parameters
    ----------
    latent_sample: torch.Tensor
        sample from the latent dimension using the reparameterisation trick
        shape : (batch_size, latent_dim).

    References
    ----------
        [1] Kim, Hyunjik, and Andriy Mnih. "Disentangling by factorising."
        arXiv preprint arXiv:1802.05983 (2018).

    """
    perm = torch.zeros_like(latent_sample)
    batch_size, dim_z = perm.size()

    for z in range(dim_z):
        pi = torch.randperm(batch_size).to(latent_sample.device)
        perm[:, z] = latent_sample[pi, z]

    return perm


def linear_annealing(init, fin, step, annealing_steps):
    """Linear annealing of a parameter."""
    if annealing_steps == 0:
        return fin
    assert fin > init
    delta = fin - init
    annealed = min(init + delta * step / annealing_steps, fin)
    return annealed


# Batch TC specific
# TO-DO: test if mss is better!
def _get_log_pz_qz_prodzi_qzCx(latent_sample, latent_dist, n_data, is_mss=True):
    batch_size, hidden_dim = latent_sample.shape

    # calculate log q(z|x)
    log_q_zCx = log_density_gaussian(latent_sample, *latent_dist).sum(dim=1)

    # calculate log p(z)
    # mean and log var is 0
    zeros = torch.zeros_like(latent_sample)
    log_pz = log_density_gaussian(latent_sample, zeros, zeros).sum(1)

    mat_log_qz = matrix_log_density_gaussian(latent_sample, *latent_dist)

    if is_mss:
        # use stratification
        log_iw_mat = log_importance_weight_matrix(batch_size, n_data).to(latent_sample.device)
        mat_log_qz = mat_log_qz + log_iw_mat.view(batch_size, batch_size, 1)

    log_qz = torch.logsumexp(mat_log_qz.sum(2), dim=1, keepdim=False)
    log_prod_qzi = torch.logsumexp(mat_log_qz, dim=1, keepdim=False).sum(1)

    return log_pz, log_qz, log_prod_qzi, log_q_zCx<|MERGE_RESOLUTION|>--- conflicted
+++ resolved
@@ -272,86 +272,82 @@
         #tc_loss = (F.logsigmoid(d_z) - F.logsigmoid(- d_z)).clamp(0).mean()
         tc_loss = (d_z[:, 0:1] - d_z[:, 1:2]).mean()
 
-<<<<<<< HEAD
-=======
-        # clamping to 0 because TC cannot be negative : TEST
-        # change sign because sigmoid(-x) = 1 - sigmoid(x)
-        #tc_loss = (F.logsigmoid(d_z) - F.logsigmoid(- d_z)).clamp(0).mean()
-        tc_loss = (d_z[:, 0:1] - d_z[:, 1:2]).mean()
-
-        anneal_rec = (linear_annealing(0, 1, self.n_train_steps, self.steps_anneal)
-                      if model.training else 1)
-
-        # TODO replace this code with the following commented out code after viz is fixed
-        # https://github.com/YannDubs/disentangling-vae/pull/25#issuecomment-473535863
->>>>>>> 51c09fc1
-        if self.is_mutual_info:
+
+<< << << < HEAD
+== == == =
+# clamping to 0 because TC cannot be negative : TEST
+# change sign because sigmoid(-x) = 1 - sigmoid(x)
+#tc_loss = (F.logsigmoid(d_z) - F.logsigmoid(- d_z)).clamp(0).mean()
+    tc_loss = (d_z[:, 0:1] - d_z[:, 1:2]).mean()
+
+    anneal_rec = (linear_annealing(0, 1, self.n_train_steps, self.steps_anneal)
+                  if model.training else 1)
+
+    # TODO replace this code with the following commented out code after viz is fixed
+    # https://github.com/YannDubs/disentangling-vae/pull/25#issuecomment-473535863
+>>>>>> > master
+    if self.is_mutual_info:
             # usual factor: as in paper
-            gamma = self.gamma
-            kl_loss = _kl_normal_loss(*latent_dist, storer)
-        else:
-            # TODO: test if batchTC a lot worst, if not remove `is_mutual_info` in factorKL
-            # testing to remove I[z;x] which corresponds to wassertien AE
-            _, log_qz, log_prod_qzi, _ = _get_log_pz_qz_prodzi_qzCx(latent_sample1,
-                                                                    latent_dist,
-                                                                    half_batch_size,
-                                                                    self.n_data)
-            dw_kl_loss = (log_prod_qzi - log_qz).mean(dim=0)
-            # uses only dw_kl and adds one more TC term => same as using KL
-            # but removing the information
-            kl_loss = dw_kl_loss
-            gamma = self.gamma + 1
-            # computing this for storing and comparaison purposes
-            _ = _kl_normal_loss(*latent_dist, storer)
-
-        anneal_reg = (linear_annealing(0, 1, self.n_train_steps, self.steps_anneal)
-                      if model.training else 1)
-        vae_loss = rec_loss + kl_loss + anneal_reg * gamma * tc_loss
-
-        if storer is not None:
-            storer['loss'].append(vae_loss.item())
-            storer['tc_loss'].append(tc_loss.item())
-
-        if not model.training:
-            # don't backprop if evaluating
-            return vae_loss
-
-        # Run VAE optimizer
-        optimizer.zero_grad()
-        vae_loss.backward(retain_graph=True)
-        optimizer.step()
-
-        # Discriminator Loss
-        # Get second sample of latent distribution
-        latent_sample2 = model.sample_latent(data2)
-        z_perm = _permute_dims(latent_sample2).detach()
-        d_z_perm = self.discriminator(z_perm)
-
-        # Calculate total correlation loss
-        ones = torch.ones(half_batch_size, dtype=torch.long, device=self.device)
-        zeros = torch.zeros(half_batch_size, dtype=torch.long, device=self.device)
-        d_tc_loss = 0.5 * (F.cross_entropy(d_z, zeros) + F.cross_entropy(d_z_perm, ones))
-<<<<<<< HEAD
-        # would make more sense to use (but doesn't give good results)
-        # change sign because sigmoid(-x) = 1 - sigmoid(x)
-        #d_tc_loss = - (0.5 * (F.logsigmoid(d_z) + F.logsigmoid(- d_z_perm))).clamp(0).mean()
-
-        # also anneals discriminator if not becomes too god
-        d_tc_loss = anneal_reg * d_tc_loss
-=======
-        # change sign because sigmoid(-x) = 1 - sigmoid(x)
-        #d_tc_loss = - (0.5 * (F.logsigmoid(d_z) + F.logsigmoid(- d_z_perm))).clamp(0).mean()
->>>>>>> 51c09fc1
-
-        # Run discriminator optimizer
-        self.optimizer_d.zero_grad()
-        d_tc_loss.backward()
-        self.optimizer_d.step()
-
-        if storer is not None:
-            storer['discrim_loss'].append(d_tc_loss.item())
-
+        gamma = self.gamma
+        kl_loss = _kl_normal_loss(*latent_dist, storer)
+    else:
+        # TODO: test if batchTC a lot worst, if not remove `is_mutual_info` in factorKL
+        # testing to remove I[z;x] which corresponds to wassertien AE
+        _, log_qz, log_prod_qzi, _ = _get_log_pz_qz_prodzi_qzCx(latent_sample1,
+                                                                latent_dist,
+                                                                half_batch_size,
+                                                                self.n_data)
+        dw_kl_loss = (log_prod_qzi - log_qz).mean(dim=0)
+        # uses only dw_kl and adds one more TC term => same as using KL
+        # but removing the information
+        kl_loss = dw_kl_loss
+        gamma = self.gamma + 1
+        # computing this for storing and comparaison purposes
+        _ = _kl_normal_loss(*latent_dist, storer)
+
+    anneal_reg = (linear_annealing(0, 1, self.n_train_steps, self.steps_anneal)
+                  if model.training else 1)
+    vae_loss = rec_loss + kl_loss + anneal_reg * gamma * tc_loss
+
+    if storer is not None:
+        storer['loss'].append(vae_loss.item())
+        storer['tc_loss'].append(tc_loss.item())
+
+    if not model.training:
+        # don't backprop if evaluating
         return vae_loss
+
+    # Run VAE optimizer
+    optimizer.zero_grad()
+    vae_loss.backward(retain_graph=True)
+    optimizer.step()
+
+    # Discriminator Loss
+    # Get second sample of latent distribution
+    latent_sample2 = model.sample_latent(data2)
+    z_perm = _permute_dims(latent_sample2).detach()
+    d_z_perm = self.discriminator(z_perm)
+
+    # Calculate total correlation loss
+    ones = torch.ones(half_batch_size, dtype=torch.long, device=self.device)
+    zeros = torch.zeros(half_batch_size, dtype=torch.long, device=self.device)
+    d_tc_loss = 0.5 * (F.cross_entropy(d_z, zeros) + F.cross_entropy(d_z_perm, ones))
+    # would make more sense to use (but doesn't give good results)
+    # change sign because sigmoid(-x) = 1 - sigmoid(x)
+    #d_tc_loss = - (0.5 * (F.logsigmoid(d_z) + F.logsigmoid(- d_z_perm))).clamp(0).mean()
+
+    # also anneals discriminator if not becomes too god
+    d_tc_loss = anneal_reg * d_tc_loss
+
+    # Run discriminator optimizer
+    self.optimizer_d.zero_grad()
+    d_tc_loss.backward()
+    self.optimizer_d.step()
+
+    if storer is not None:
+        storer['discrim_loss'].append(d_tc_loss.item())
+
+    return vae_loss
 
 
 class BatchTCLoss(BaseLoss):
