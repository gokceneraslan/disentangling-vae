--- conflicted
+++ resolved
@@ -31,11 +31,8 @@
                            kwargs_parse["data_size"],
                            gamma=kwargs_parse["factor_G"],
                            is_mutual_info=not kwargs_parse["no_mutual_info"],
-<<<<<<< HEAD
+                           is_mss=not kwargs_parse["no_mss"],
                            **kwargs_all)
-=======
-                           is_mss=not kwargs_parse["no_mss"])
->>>>>>> 72d0690a
     elif name == "batchTC":
         return BatchTCLoss(kwargs_parse["device"],
                            kwargs_parse["data_size"],
@@ -289,13 +286,9 @@
                                                                         self.data_size)
 
             gamma = self.gamma + 1
-<<<<<<< HEAD
-            dw_kl_loss = _dimwise_kl_loss(*latent_dist, storer)
+
+            dw_kl_loss = (logqz_prodmarginals - logpz).mean()
             vae_loss = rec_loss + anneal_rec * (gamma * tc_loss + dw_kl_loss)
-=======
-            dw_kl_loss = (logqz_prodmarginals - logpz).mean()
-            vae_loss = rec_loss + gamma * tc_loss + dw_kl_loss
->>>>>>> 72d0690a
 
         # if self.is_mutual_info:
         #     beta = self.beta
@@ -375,13 +368,8 @@
            autoencoders." Advances in Neural Information Processing Systems. 2018.
     """
 
-<<<<<<< HEAD
-    def __init__(self, data_size, alpha=1., beta=6., gamma=1., is_mss=False, **kwargs):
+    def __init__(self, device, data_size, alpha=1., beta=6., gamma=1., is_mss=False, **kwargs):
         super().__init__(**kwargs)
-=======
-    def __init__(self, device, data_size, alpha=1., beta=6., gamma=1., is_mss=False):
-        super().__init__()
->>>>>>> 72d0690a
         # beta values: dsprites: 6, celeba: 15
         self.device = device
         self.dataset_size = data_size
@@ -442,6 +430,7 @@
 
         return loss
 
+
 def _minibatch_weighted_sampling(latent_dist, latent_sample, data_size):
     """
         Estimates log q(z) and the log (product of marginals of q(z_j)) with minibatch
@@ -470,9 +459,10 @@
     logqz_prodmarginals = (torch.logsumexp(_logqz, dim=1, keepdim=False) -
                            math.log(batch_size * data_size)).sum(dim=1)
     logqz = torch.logsumexp(_logqz.sum(2), dim=1, keepdim=False) \
-            - math.log(batch_size * data_size)
+        - math.log(batch_size * data_size)
 
     return logqz, logqz_prodmarginals
+
 
 def _minibatch_stratified_sampling(latent_dist, latent_sample, data_size):
     """
@@ -505,6 +495,7 @@
                                           _logqz, dim=1, keepdim=False).sum(1)
 
     return logqz, logqz_prodmarginals
+
 
 def _reconstruction_loss(data, recon_data, distribution="bernoulli", storer=None):
     """
